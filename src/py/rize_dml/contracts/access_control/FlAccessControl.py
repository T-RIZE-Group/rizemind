from web3.contract import Contract


class FlAccessControl:
    fl_contract: Contract

    def __init__(self, model: Contract):
        self.fl_contract = model

<<<<<<< HEAD
  def is_trainer(self, address: str) -> bool:
    return self.fl_contract.functions.isTrainer(address).call()
  
  def is_aggregator(self, address: str) -> bool:
    return self.fl_contract.functions.isAggregator(address).call()
=======
    def is_trainer(self, address: str):
        return self.fl_contract.functions.isTrainer(address).call()

    def is_aggregator(self, address: str):
        return self.fl_contract.functions.isAggregator(address).call()
>>>>>>> fb640634
<|MERGE_RESOLUTION|>--- conflicted
+++ resolved
@@ -7,16 +7,8 @@
     def __init__(self, model: Contract):
         self.fl_contract = model
 
-<<<<<<< HEAD
   def is_trainer(self, address: str) -> bool:
     return self.fl_contract.functions.isTrainer(address).call()
   
   def is_aggregator(self, address: str) -> bool:
-    return self.fl_contract.functions.isAggregator(address).call()
-=======
-    def is_trainer(self, address: str):
-        return self.fl_contract.functions.isTrainer(address).call()
-
-    def is_aggregator(self, address: str):
-        return self.fl_contract.functions.isAggregator(address).call()
->>>>>>> fb640634
+    return self.fl_contract.functions.isAggregator(address).call()