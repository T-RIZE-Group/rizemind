from eth_account import Account
from eth_account.signers.base import BaseAccount
from eth_typing import ChecksumAddress
from flwr.common.typing import Parameters
<<<<<<< HEAD
from hexbytes import HexBytes
=======
from web3 import Web3

>>>>>>> dd704dc8
from rizemind.authentication.signatures.eip712 import (
    EIP712DomainRequiredFields,
    prepare_eip712_message,
)
from rizemind.authentication.signatures.signature import Signature

ModelTypeName = "Model"
ModelTypeAbi = [
    {"name": "round", "type": "uint256"},
    {"name": "hash", "type": "bytes32"},
]


<<<<<<< HEAD
def hash_parameters(parameters: Parameters) -> HexBytes:
    """
    Hashes the Parameters dataclass using keccak256.
=======
def hash_parameters(parameters: Parameters) -> bytes:
    """Hashes the Parameters dataclass using keccak256.
>>>>>>> dd704dc8

    Args:
        parameters: The model parameters to hash.

    Returns:
        The keccak256 hash of the concatenated tensors and tensor type.
    """
    # Concatenate tensors and tensor type for hashing
    data = b"".join(parameters.tensors) + parameters.tensor_type.encode()
    return Web3.keccak(data)


def sign_parameters_model(
    *,
    parameters: Parameters,
    round: int,
    domain: EIP712DomainRequiredFields,
    account: BaseAccount,
) -> Signature:
    """Signs a model's parameters using the EIP-712 standard.

    @TODO -> requires double checking with domain
    Args:
        account: An Ethereum account object from which the message will be signed.
        parameters: The model parameters to sign.
        domain: The EIP712 required fields.
        round: The current round number of the federated learning.

    Returns:
        The `SignedMessage` from eth_account
    """
    parameters_hash = hash_parameters(parameters)
    eip712_message = prepare_eip712_message(
        domain,
        ModelTypeName,
        {"round": round, "hash": parameters_hash},
        {ModelTypeName: ModelTypeAbi},
    )
    signature = account.sign_message(eip712_message)
    return Signature(data=signature.signature)


def recover_model_signer(
    *,
    model: Parameters,
    round: int,
    domain: EIP712DomainRequiredFields,
    signature: Signature,
) -> ChecksumAddress:
    """Recover the address of the signed model.

    Args:
        model: The model's parameters.
        round: The current round number of the federated learning.
        domain: The EIP712 required fields.
        signature: The signature of the trainer/aggregator that sent the parameters.

    Returns:
        The hex address of the signer.
    """
    model_hash = hash_parameters(model)
    eip712_message = prepare_eip712_message(
        domain,
        ModelTypeName,
        {"round": round, "hash": model_hash},
        {ModelTypeName: ModelTypeAbi},
    )
    return Web3.to_checksum_address(
        Account.recover_message(eip712_message, signature=signature.data)
    )<|MERGE_RESOLUTION|>--- conflicted
+++ resolved
@@ -2,12 +2,9 @@
 from eth_account.signers.base import BaseAccount
 from eth_typing import ChecksumAddress
 from flwr.common.typing import Parameters
-<<<<<<< HEAD
 from hexbytes import HexBytes
-=======
 from web3 import Web3
 
->>>>>>> dd704dc8
 from rizemind.authentication.signatures.eip712 import (
     EIP712DomainRequiredFields,
     prepare_eip712_message,
@@ -21,14 +18,8 @@
 ]
 
 
-<<<<<<< HEAD
 def hash_parameters(parameters: Parameters) -> HexBytes:
-    """
-    Hashes the Parameters dataclass using keccak256.
-=======
-def hash_parameters(parameters: Parameters) -> bytes:
     """Hashes the Parameters dataclass using keccak256.
->>>>>>> dd704dc8
 
     Args:
         parameters: The model parameters to hash.
