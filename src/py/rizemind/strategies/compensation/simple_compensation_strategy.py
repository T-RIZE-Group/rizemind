from logging import INFO
from typing import cast

from eth_typing import Address
from flwr.common import EvaluateIns, EvaluateRes, FitIns, Parameters
from flwr.common.logger import log
from flwr.server.client_manager import ClientManager
from flwr.server.client_proxy import ClientProxy
from flwr.server.strategy import Strategy
from web3 import Web3

from rizemind.strategies.compensation.typings import SupportsDistribute


<<<<<<< HEAD
class SimpleOffchainCompensationStrategy(Strategy):
=======
class SimpleCompensationStrategy(Strategy):
    """A federated learning strategy with equal compensation distribution.

    This strategy acts as a decorator around an existing Flower strategy, adding
    compensation functionality that distributes equal rewards (1.0) to all
    participating clients after each training round. The compensation is distributed
    through blockchain.

    Attributes:
        strategy: The underlying federated learning strategy to delegate operations to.
        model: The reward distributor.
    """

>>>>>>> dd704dc8
    strategy: Strategy
    swarm: SupportsDistribute

    def __init__(self, strategy: Strategy, model: SupportsDistribute) -> None:
        """Initialize the simple compensation strategy.

        Args:
            strategy: The base federated learning strategy to wrap.
            model: The reward distributor.
        """
        self.strategy = strategy
        self.swarm = model

    def calculate(self, client_ids: list[Address]):
        """Compensate each client equally.

        This method implements a simple equal compensation scheme where all
        participating clients receive the same reward score of 1.0.

        Args:
            client_ids: List of client blockchain addresses that participated in training.

        Returns:
            List of tuples containing checksum addresses and their corresponding
            compensation scores (all equal to 1.0).
        """
        log(INFO, "calculate: calculating compensations.")
        return [(Web3.to_checksum_address(id), 1.0) for id in client_ids]

    def aggregate_fit(self, server_round, results, failures):
        """Aggregate training results and distribute compensation to participants.

        This method processes training results from clients, calculates compensation
        scores using the simple equal distribution scheme, distributes the rewards,
        and then delegates the actual model aggregation to the underlying strategy.

        Args:
            server_round: Current federated learning round number.
            results: List of training results from participating clients.
            failures: List of failed training attempts.

        Returns:
            Aggregated model parameters and metrics from the underlying strategy.
        """
        log(
            INFO,
            "aggregate_fit: training results received from the clients",
        )
        log(INFO, "aggregate_fit: initializing aggregation")
        trainer_scores = self.calculate(
            [cast(Address, res.metrics["trainer_address"]) for _, res in results]
        )
        self.swarm.distribute(server_round, trainer_scores)
        return self.strategy.aggregate_fit(server_round, results, failures)

    def initialize_parameters(self, client_manager: ClientManager) -> Parameters | None:
        """Initialize global model parameters for federated learning.

        Delegates the parameter initialization to the underlying strategy while
        logging the start of the training phase.

        Args:
            client_manager: Manager handling available clients.

        Returns:
            Initial model parameters, or None if not applicable.
        """
        log(
            INFO,
            "initialize_parameters: first training phase started",
        )
        log(
            INFO,
            "initialize_parameters: initializing model parameters for the first time",
        )
        return self.strategy.initialize_parameters(client_manager)

    def configure_fit(
        self, server_round: int, parameters: Parameters, client_manager: ClientManager
    ) -> list[tuple[ClientProxy, FitIns]]:
        """Configure client training instructions for the current round.

        Delegates the configuration of training instructions to the underlying strategy.

        Args:
            server_round: Current federated learning round number.
            parameters: Current global model parameters.
            client_manager: Manager handling available clients.

        Returns:
            List of tuples containing client proxies and their training instructions.
        """
        return self.strategy.configure_fit(server_round, parameters, client_manager)

    def configure_evaluate(
        self, server_round: int, parameters: Parameters, client_manager: ClientManager
    ) -> list[tuple[ClientProxy, EvaluateIns]]:
        """Configure client evaluation instructions for the current round.

        Delegates the configuration of evaluation instructions to the underlying strategy.

        Args:
            server_round: Current federated learning round number.
            parameters: Current global model parameters.
            client_manager: Manager handling available clients.

        Returns:
            List of tuples containing client proxies and their evaluation instructions.
        """
        return self.strategy.configure_evaluate(
            server_round, parameters, client_manager
        )

    def aggregate_evaluate(
        self,
        server_round: int,
        results: list[tuple[ClientProxy, EvaluateRes]],
        failures: list[tuple[ClientProxy, EvaluateRes] | BaseException],
    ) -> tuple[float | None, dict[str, bool | bytes | float | int | str]]:
        """Aggregate evaluation results from clients.

        Delegates the aggregation of evaluation results to the underlying strategy.

        Args:
            server_round: Current federated learning round number.
            results: List of evaluation results from participating clients.
            failures: List of failed evaluation attempts.

        Returns:
            Tuple containing aggregated loss and metrics dictionary.
        """
        return self.strategy.aggregate_evaluate(server_round, results, failures)

    def evaluate(
        self, server_round: int, parameters: Parameters
    ) -> tuple[float, dict[str, bool | bytes | float | int | str]] | None:
        """Evaluate the global model on the server side.

        Delegates the server-side evaluation to the underlying strategy.

        Args:
            server_round: Current federated learning round number.
            parameters: Current global model parameters to evaluate.

        Returns:
            Tuple containing loss and metrics, or None if evaluation is not performed.
        """
        return self.strategy.evaluate(server_round, parameters)<|MERGE_RESOLUTION|>--- conflicted
+++ resolved
@@ -12,9 +12,6 @@
 from rizemind.strategies.compensation.typings import SupportsDistribute
 
 
-<<<<<<< HEAD
-class SimpleOffchainCompensationStrategy(Strategy):
-=======
 class SimpleCompensationStrategy(Strategy):
     """A federated learning strategy with equal compensation distribution.
 
@@ -28,7 +25,6 @@
         model: The reward distributor.
     """
 
->>>>>>> dd704dc8
     strategy: Strategy
     swarm: SupportsDistribute
 
