--- conflicted
+++ resolved
@@ -7,9 +7,6 @@
 
 
 class TrainerSet:
-<<<<<<< HEAD
-    order: int
-=======
     """A set of trainers forming a coalition.
 
     Attributes:
@@ -17,7 +14,7 @@
         members: List of trainer addresses that are members of this set.
     """
 
->>>>>>> dd704dc8
+    order: int
     id: str
     members: list[ChecksumAddress]
 
@@ -66,9 +63,6 @@
         config: dict[str, Scalar],
         order: int = 0,
     ) -> None:
-<<<<<<< HEAD
-        super().__init__(id, members=members, order=order)
-=======
         """Initialize a trainer set aggregate.
 
         Args:
@@ -77,8 +71,7 @@
             parameters: Aggregated model parameters.
             config: Configuration dictionary.
         """
-        super().__init__(id, members=members)
->>>>>>> dd704dc8
+        super().__init__(id, members=members, order=order)
         self.parameters = parameters
         self.config = config
         self._evaluation_res = []
@@ -154,15 +147,11 @@
         self.set_aggregates = {}
 
     def insert(self, aggregate: TrainerSetAggregate) -> None:
-<<<<<<< HEAD
-        print(f"inserting set {aggregate.id} ({bin(int(aggregate.id))})")
-=======
         """Insert a coalition aggregate in the store.
 
         Args:
             aggregate: The coalition aggregate to store.
         """
->>>>>>> dd704dc8
         self.set_aggregates[aggregate.id] = aggregate
 
     def get_sets(self) -> list[TrainerSetAggregate]:
