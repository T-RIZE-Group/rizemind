--- conflicted
+++ resolved
@@ -3,15 +3,9 @@
 from flwr.common.context import Context
 from pydantic import Field, HttpUrl, field_validator
 from pydantic_core import Url
-<<<<<<< HEAD
-from rizemind.configuration.base_config import BaseConfig
-from rizemind.web3.chains import RIZENET_TESTNET_CHAINID
 from rizemind.web3.middlewares.errors import RizemindErrorsMiddleware
 from web3 import AsyncHTTPProvider, AsyncWeb3, HTTPProvider, Web3
 from web3.main import BaseWeb3
-=======
-from web3 import HTTPProvider, Web3
->>>>>>> dd704dc8
 from web3.middleware import ExtraDataToPOAMiddleware
 
 from rizemind.configuration.base_config import BaseConfig
@@ -83,12 +77,6 @@
         return w3
 
     def web3_provider(self) -> HTTPProvider:
-<<<<<<< HEAD
-        url = self.get_rpc_url()
-        return Web3.HTTPProvider(str(url))
-
-    def get_rpc_url(self) -> str:
-=======
         """Creates an HTTP provider for Web3 connections.
 
         Constructs an HTTPProvider using the configured URL or defaults
@@ -97,7 +85,10 @@
         Returns:
             An HTTPProvider instance configured with the appropriate endpoint URL.
         """
->>>>>>> dd704dc8
+        url = self.get_rpc_url()
+        return Web3.HTTPProvider(str(url))
+
+    def get_rpc_url(self) -> str:
         url = self.url
         if url is None:
             url = "https://testnet.rizenet.io"
