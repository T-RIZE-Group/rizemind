from typing import List, Optional, Union

from eth_typing import HexAddress
from pydantic import BaseModel
from rizemind.contracts.models.constants import (
    CONTRIBUTION_DECIMALS,
    MODEL_SCORE_DECIMALS,
)
from rizemind.contracts.models.erc5267 import ERC5267
from web3 import Web3
from web3.contract import Contract


class RoundMetrics(BaseModel):
    n_trainers: int
    model_score: float
    total_contributions: float


class RoundSummary(BaseModel):
    round_id: int
    finished: bool
    metrics: Optional[RoundMetrics]


class ModelMeta(ERC5267):
    model: Contract

    def __init__(self, model: Contract):
        ERC5267.__init__(self, model)
        self.model = model

    def can_train(self, trainer: HexAddress, round_id: int) -> bool:
        return self.model.functions.canTrain(trainer, round_id).call()

    def current_round(self) -> int:
        return self.model.functions.currentRound().call()

    def get_latest_contribution(
        self,
        trainer: HexAddress,
        from_block: Union[int, str] = 0,
        to_block: Union[int, str] = "latest",
    ) -> Optional[float]:
        latest = self.get_latest_contribution_log(trainer, from_block, to_block)

        if latest is None:
            return None

        contribution: int = latest["args"]["contribution"]

        return contribution / 10**CONTRIBUTION_DECIMALS

    def get_latest_contribution_log(
        self,
        trainer: HexAddress,
        from_block: Union[int, str] = 0,
        to_block: Union[int, str] = "latest",
    ) -> dict | None:
        """
        Returns the latest contribution even if the round is not finished
        """
        trainer = Web3.to_checksum_address(trainer)

        event = self.model.events.TrainerContributed()

        if type(from_block) is int:
            from_block = from_block - 1 if from_block > 0 else from_block
        logs: List[dict] = event.get_logs(
            from_block=from_block,
            to_block=to_block,
            argument_filters={"trainer": trainer},
        )
        if not logs:
            return None

        return max(
            logs,
            key=lambda log: (
                log["blockNumber"],
                log["transactionIndex"],
                log["logIndex"],
            ),
        )

    def get_last_contributed_round_summary(
        self,
        trainer: HexAddress,
        from_block: Union[int, str] = 0,
        to_block: Union[int, str] = "latest",
    ) -> RoundSummary | None:
        """
        Returns the summary of the latest FINISHED round the trainer has contributed to
        """
        latest_contribution = self.get_latest_contribution_log(
            trainer, from_block, to_block
        )

        if latest_contribution is None:
            return None

<<<<<<< HEAD
=======
        print(latest_contribution)
>>>>>>> 43650906
        return self.get_round_at(latest_contribution["blockNumber"])

    def get_round_at(self, block_height: int) -> RoundSummary:
        event = self.model.events.RoundFinished()

        # Since event.get_logs returns logs as below:
        # range: (from_block, latest]
        # then we need to subtract '1' from from_block
        from_block = block_height - 1 if block_height > 0 else block_height
        logs: List[dict] = event.get_logs(
            from_block=from_block,
            to_block="latest",
        )
        for log in logs:
            if log["blockNumber"] >= block_height:
                metrics = RoundMetrics(
                    n_trainers=log["args"]["nTrainers"],
                    model_score=log["args"]["modelScore"] / 10**MODEL_SCORE_DECIMALS,
                    total_contributions=log["args"]["totalContribution"]
                    / 10**CONTRIBUTION_DECIMALS,
                )
                return RoundSummary(
                    round_id=log["args"]["roundId"], finished=True, metrics=metrics
                )

        round_id: int = 1 if len(logs) == 0 else logs[-1]["args"]["roundId"] + 1

        return RoundSummary(round_id=round_id, finished=False, metrics=None)<|MERGE_RESOLUTION|>--- conflicted
+++ resolved
@@ -98,11 +98,6 @@
 
         if latest_contribution is None:
             return None
-
-<<<<<<< HEAD
-=======
-        print(latest_contribution)
->>>>>>> 43650906
         return self.get_round_at(latest_contribution["blockNumber"])
 
     def get_round_at(self, block_height: int) -> RoundSummary:
