from typing import Any, Optional, cast
from eth_typing import Address
from rizemind.contracts.access_control.FlAccessControl import FlAccessControl
from rizemind.contracts.models.erc5267 import ERC5267
from rizemind.contracts.models.model_registry import ModelRegistry
from web3 import Web3
from eth_account.signers.base import BaseAccount
from web3.contract import Contract
from eth_account.types import TransactionDictType
from rizemind.contracts.abi.model_v1 import model_abi_v1_0_0


class ModelRegistryV1(FlAccessControl, ModelRegistry):
    account: Optional[BaseAccount]
    w3: Web3

    abi_versions: dict[str, list[dict]] = {"1.0.0": model_abi_v1_0_0}

    def __init__(self, model: Contract, account: Optional[BaseAccount], w3: Web3):
        FlAccessControl.__init__(self, model)
        ModelRegistry.__init__(self, model)
        self.account = account
        self.w3 = w3

    def distribute(self, trainers: list[Address], contributions: list[Any]) -> bool:
        if self.account is None:
            raise Exception("No account connected")

        address = self.account.address
        tx = self.model.functions.distribute(trainers, contributions).build_transaction(
            {"from": address, "nonce": self.w3.eth.get_transaction_count(address)}
        )
        signed_tx = self.account.sign_transaction(cast(TransactionDictType, tx))
        tx_hash = self.w3.eth.send_raw_transaction(signed_tx.raw_transaction)
        tx_receipt = self.w3.eth.wait_for_transaction_receipt(tx_hash)
        return tx_receipt["status"] == 0

    @staticmethod
<<<<<<< HEAD
    def from_address(address: str, account: BaseAccount, w3: Web3) -> "ModelRegistryV1":
        model = load_contract_data("ModelRegistryV1", "smart_contracts/output/31337")
=======
    def from_address(
        address: str, w3: Web3, account: Optional[BaseAccount] = None
    ) -> "ModelRegistryV1":
        erc5267 = ERC5267.from_address(address, w3)
        domain = erc5267.get_eip712_domain()
        model_abi = ModelRegistryV1.get_abi(domain.version)
>>>>>>> 19f35261
        checksum_address = Web3.to_checksum_address(address)
        return ModelRegistryV1(
            w3.eth.contract(address=checksum_address, abi=model_abi), account, w3
        )

<<<<<<< HEAD
        signed_tx = deployer.sign_transaction(cast(TransactionDictType, tx))

        tx_hash = w3.eth.send_raw_transaction(signed_tx.raw_transaction)

        tx_receipt = w3.eth.wait_for_transaction_receipt(tx_hash)
        assert tx_receipt["status"] != 0, "Deployment transaction failed or reverted."

        event_signature = w3.keccak(
            text="ContractCreated(address,address,address)"
        ).hex()
        event_filter = factory.events.ContractCreated.create_filter(
            from_block=tx_receipt["blockNumber"],
            to_block=tx_receipt["blockNumber"],
            topics=[event_signature, Web3.to_hex(deployer.address.encode("utf-8"))],
        )
        logs = event_filter.get_all_entries()
        assert len(logs) == 1, "multiple instance started in the same block?"
        contract_created = logs[0]

        event_args = contract_created["args"]
        proxy_address = event_args["proxyAddress"]

        model = load_contract_data("ModelRegistryV1", "smart_contracts/output/31377")

        return ModelRegistryV1(
            w3.eth.contract(address=proxy_address, abi=model.abi), deployer, w3
        )
=======
    @staticmethod
    def get_abi(version: str) -> list[dict]:
        if version in ModelRegistryV1.abi_versions:
            return ModelRegistryV1.abi_versions[version]
        raise Exception(f"Version {version} not supported")
>>>>>>> 19f35261
<|MERGE_RESOLUTION|>--- conflicted
+++ resolved
@@ -36,54 +36,19 @@
         return tx_receipt["status"] == 0
 
     @staticmethod
-<<<<<<< HEAD
-    def from_address(address: str, account: BaseAccount, w3: Web3) -> "ModelRegistryV1":
-        model = load_contract_data("ModelRegistryV1", "smart_contracts/output/31337")
-=======
     def from_address(
         address: str, w3: Web3, account: Optional[BaseAccount] = None
     ) -> "ModelRegistryV1":
         erc5267 = ERC5267.from_address(address, w3)
         domain = erc5267.get_eip712_domain()
         model_abi = ModelRegistryV1.get_abi(domain.version)
->>>>>>> 19f35261
         checksum_address = Web3.to_checksum_address(address)
         return ModelRegistryV1(
             w3.eth.contract(address=checksum_address, abi=model_abi), account, w3
         )
 
-<<<<<<< HEAD
-        signed_tx = deployer.sign_transaction(cast(TransactionDictType, tx))
-
-        tx_hash = w3.eth.send_raw_transaction(signed_tx.raw_transaction)
-
-        tx_receipt = w3.eth.wait_for_transaction_receipt(tx_hash)
-        assert tx_receipt["status"] != 0, "Deployment transaction failed or reverted."
-
-        event_signature = w3.keccak(
-            text="ContractCreated(address,address,address)"
-        ).hex()
-        event_filter = factory.events.ContractCreated.create_filter(
-            from_block=tx_receipt["blockNumber"],
-            to_block=tx_receipt["blockNumber"],
-            topics=[event_signature, Web3.to_hex(deployer.address.encode("utf-8"))],
-        )
-        logs = event_filter.get_all_entries()
-        assert len(logs) == 1, "multiple instance started in the same block?"
-        contract_created = logs[0]
-
-        event_args = contract_created["args"]
-        proxy_address = event_args["proxyAddress"]
-
-        model = load_contract_data("ModelRegistryV1", "smart_contracts/output/31377")
-
-        return ModelRegistryV1(
-            w3.eth.contract(address=proxy_address, abi=model.abi), deployer, w3
-        )
-=======
     @staticmethod
     def get_abi(version: str) -> list[dict]:
         if version in ModelRegistryV1.abi_versions:
             return ModelRegistryV1.abi_versions[version]
-        raise Exception(f"Version {version} not supported")
->>>>>>> 19f35261
+        raise Exception(f"Version {version} not supported")