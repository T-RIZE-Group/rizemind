<<<<<<< HEAD
from hexbytes import HexBytes
from pydantic import GetCoreSchemaHandler
from pydantic_core import core_schema


def _hexbytes_schema(cls, source, handler: GetCoreSchemaHandler):
    def _validate(v):
        if isinstance(v, HexBytes):
            return v

        raise TypeError(f"Cannot parse {type(v)} as HexBytes")

    # validate to HexBytes in Python; serialize to a hex string in JSON
    return core_schema.no_info_plain_validator_function(
        _validate,
        serialization=core_schema.plain_serializer_function_ser_schema(
            lambda v: v,
            return_schema=core_schema.bytes_schema(),
            when_used="json",
        ),
    )


# apply once at import time
HexBytes.__get_pydantic_core_schema__ = classmethod(_hexbytes_schema)  # pyright: ignore[reportAttributeAccessIssue]
=======
"""Configuration management utilities for Rizemind.

This module provides tools for loading, transforming, and managing configuration
data for Rizemind applications. It includes support for TOML configuration files,
Pydantic-based configuration models, and integration with Flower's configuration
system through data transformation utilities.

The module offers two main configuration approaches:

- `TomlConfig`: For loading configuration from TOML files with environment
  variable substitution
- `BaseConfig`: A Pydantic-based model for structured configuration with
  validation and type safety

Additionally, it provides a comprehensive set of transformation functions to
convert between different configuration formats used by the Flower federated
learning framework.

Typical usage example:
    >>> # Load configuration from TOML file
    >>> config = TomlConfig("config.toml")
    >>> database_host = config.get("database.host", "localhost")
    >>> # Use Pydantic-based configuration
    >>> class MyConfig(BaseConfig):
    >>>   host: str = "localhost"
    >>>   port: int = 8080
    >>> my_config = MyConfig(host="example.com")
    >>> flower_config = my_config.to_config_record()

    >>> # Transform configuration data
    >>> nested_config = {"db": {"host": "localhost", "port": 5432}}
    >>> flat_config = flatten(
    ...     nested_config
    ... )  # {"db.host": "localhost", "db.port": 5432}
"""

from rizemind.configuration.base_config import BaseConfig
from rizemind.configuration.toml_config import TomlConfig
from rizemind.configuration.transform import (
    concat,
    flatten,
    from_config,
    from_properties,
    normalize,
    to_config,
    to_config_record,
    to_properties,
    unflatten,
)

__all__ = [
    "BaseConfig",
    "TomlConfig",
    "normalize",
    "to_config_record",
    "flatten",
    "to_config",
    "to_properties",
    "unflatten",
    "from_config",
    "from_properties",
    "concat",
]
>>>>>>> dd704dc8
<|MERGE_RESOLUTION|>--- conflicted
+++ resolved
@@ -1,30 +1,3 @@
-<<<<<<< HEAD
-from hexbytes import HexBytes
-from pydantic import GetCoreSchemaHandler
-from pydantic_core import core_schema
-
-
-def _hexbytes_schema(cls, source, handler: GetCoreSchemaHandler):
-    def _validate(v):
-        if isinstance(v, HexBytes):
-            return v
-
-        raise TypeError(f"Cannot parse {type(v)} as HexBytes")
-
-    # validate to HexBytes in Python; serialize to a hex string in JSON
-    return core_schema.no_info_plain_validator_function(
-        _validate,
-        serialization=core_schema.plain_serializer_function_ser_schema(
-            lambda v: v,
-            return_schema=core_schema.bytes_schema(),
-            when_used="json",
-        ),
-    )
-
-
-# apply once at import time
-HexBytes.__get_pydantic_core_schema__ = classmethod(_hexbytes_schema)  # pyright: ignore[reportAttributeAccessIssue]
-=======
 """Configuration management utilities for Rizemind.
 
 This module provides tools for loading, transforming, and managing configuration
@@ -88,4 +61,28 @@
     "from_properties",
     "concat",
 ]
->>>>>>> dd704dc8
+from hexbytes import HexBytes
+from pydantic import GetCoreSchemaHandler
+from pydantic_core import core_schema
+
+
+def _hexbytes_schema(cls, source, handler: GetCoreSchemaHandler):
+    def _validate(v):
+        if isinstance(v, HexBytes):
+            return v
+
+        raise TypeError(f"Cannot parse {type(v)} as HexBytes")
+
+    # validate to HexBytes in Python; serialize to a hex string in JSON
+    return core_schema.no_info_plain_validator_function(
+        _validate,
+        serialization=core_schema.plain_serializer_function_ser_schema(
+            lambda v: v,
+            return_schema=core_schema.bytes_schema(),
+            when_used="json",
+        ),
+    )
+
+
+# apply once at import time
+HexBytes.__get_pydantic_core_schema__ = classmethod(_hexbytes_schema)  # pyright: ignore[reportAttributeAccessIssue]