--- conflicted
+++ resolved
@@ -13,16 +13,12 @@
     """
 
     def to_config_record(self) -> ConfigRecord:
-<<<<<<< HEAD
-        return to_config_record(flatten(self.model_dump()))
-
-    def _store_in_context(self, context: Context, state_key: str) -> None:
-        context.state.config_records[state_key] = self.to_config_record()
-=======
         """Convert this configuration into a Flower `ConfigRecord`.
 
         Returns:
             The Flower `ConfigRecord` representing this configuration.
         """
-        return to_config_record(self.model_dump())
->>>>>>> dd704dc8
+        return to_config_record(flatten(self.model_dump()))
+
+    def _store_in_context(self, context: Context, state_key: str) -> None:
+        context.state.config_records[state_key] = self.to_config_record()