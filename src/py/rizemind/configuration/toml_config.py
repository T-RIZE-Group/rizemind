import copy
import os
from functools import reduce
from pathlib import Path
from typing import Any, cast

import tomli


def replace_env_vars(obj: dict[str, Any] | str) -> dict[str, Any] | str:
    if isinstance(obj, str):
        # Replace placeholders with environment variable values
        return os.path.expandvars(obj)
    elif isinstance(obj, dict):
        return {key: replace_env_vars(value) for key, value in obj.items()}
    elif isinstance(obj, list):
        return [replace_env_vars(item) for item in obj]
    return obj


def _safe_copy(value: Any) -> Any:
    """
    Return a deep copy of mutable objects, or the original value for immutable objects.

    :param value: The value to potentially copy
    :return: A copy of mutable objects, or the original value for immutable objects
    """
    if isinstance(value, dict | list):
        return copy.deepcopy(value)
    return value


class TomlConfig:
    """Load and manage configuration from a TOML file.

    On initialization, the file is parsed and all string values containing
    environment variable placeholders are expanded.

    Attributes:
        path: Path to the TOML configuration file.

    Examples:
        >>> # Example TOML Configuration File:
        >>> # [database]
        >>> # host = "127.0.0.1"
        >>> # port = 5432
        >>> # [api]
        >>> # key = "$ENV_API_KEY"
        >>> config = TomlConfig("config.toml")
        >>> database_host = config.get("database.host", "localhost")
        >>> api_key = config.get(["api", "key"], "default_key")
    """

    def __init__(self, path: str | Path):
        """Initialize a configuration instance for the given TOML file.

        Args:
            path: Path to the TOML configuration file.

        Raises:
            FileNotFoundError: If the file does not exist.
            ValueError: If the path is not a regular file.
        """
        self.path = Path(path)
        self._validate_path()
        self._data = self._load_toml()

    def _validate_path(self):
        """Validate that the configuration path exists and is a file.

        Raises:
            FileNotFoundError: If the config file was not found.
            ValueError: If the provided path is not a file.
        """
        if not self.path.exists():
            raise FileNotFoundError(f"Config file not found: {self.path}")
        if not self.path.is_file():
            raise ValueError(f"Provided path is not a file: {self.path}")

    def _load_toml(self) -> dict:
        """Load the TOML file and expand environment variables in strings.

        Returns:
            A dictionary containing the parsed configuration.
        """
        with self.path.open("rb") as f:
            return cast(dict, replace_env_vars(tomli.load(f)))

    @property
    def data(self) -> dict:
<<<<<<< HEAD
        """
        Return a deep copy of the loaded TOML dictionary.

        :return: A deep copy of the entire TOML configuration as a dictionary.
        :rtype: dict
        """
        return _safe_copy(self._data)

    def get(self, keys: list[str] | str, default: Any | None = None) -> Any:
        """
        Retrieve a nested value from the config safely.
        Returns a deep copy of mutable objects (dicts, lists) to prevent external modification.

        :param keys: list of keys representing the path to the value.
        :param default: Default value to return if the key path does not exist.
        :return: A copy of the value at the given key path or the default value.
=======
        """The loaded configuration data as a dictionary."""
        return self._data

    def get(self, keys: list[str] | str, default: Any | None = None) -> Any:
        """Retrieve a nested configuration value.

        Args:
            keys: A dot-delimited string path (for example, ``"a.b.c"``) or a
            list of path segments (for example, ``["a", "b", "c"]``).
            default: Value to return if the path does not exist.

        Returns:
            The value at the given key path, or `default` if the path is not
            present.
>>>>>>> dd704dc8
        """
        if isinstance(keys, str):
            keys = keys.split(".")

        result = reduce(
            lambda d, key: d.get(key, default) if isinstance(d, dict) else default,
            keys,
            self._data,
        )

        return _safe_copy(result)<|MERGE_RESOLUTION|>--- conflicted
+++ resolved
@@ -88,7 +88,6 @@
 
     @property
     def data(self) -> dict:
-<<<<<<< HEAD
         """
         Return a deep copy of the loaded TOML dictionary.
 
@@ -96,18 +95,6 @@
         :rtype: dict
         """
         return _safe_copy(self._data)
-
-    def get(self, keys: list[str] | str, default: Any | None = None) -> Any:
-        """
-        Retrieve a nested value from the config safely.
-        Returns a deep copy of mutable objects (dicts, lists) to prevent external modification.
-
-        :param keys: list of keys representing the path to the value.
-        :param default: Default value to return if the key path does not exist.
-        :return: A copy of the value at the given key path or the default value.
-=======
-        """The loaded configuration data as a dictionary."""
-        return self._data
 
     def get(self, keys: list[str] | str, default: Any | None = None) -> Any:
         """Retrieve a nested configuration value.
@@ -120,7 +107,6 @@
         Returns:
             The value at the given key path, or `default` if the path is not
             present.
->>>>>>> dd704dc8
         """
         if isinstance(keys, str):
             keys = keys.split(".")
