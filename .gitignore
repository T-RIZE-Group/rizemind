--- conflicted
+++ resolved
@@ -14,11 +14,8 @@
 
 poetry.lock
 *.pkl
-<<<<<<< HEAD
 **/build
-=======
 
 *.log
 
-.vscode
->>>>>>> 88550c04
+.vscode