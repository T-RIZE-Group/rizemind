[build-system]
requires = ["hatchling", "uv-dynamic-versioning"]
build-backend = "hatchling.build"

[project]
name = "rizemind"
dynamic = ["version"]
description = "Rizemind: building decentralized collective intelligence"
authors = [{ name = "T-RIZE Labs", email = "michael.duchesne@t-rize.io" }]
requires-python = ">=3.12"
license = "Apache-2.0"
dependencies = [
    "eth-account>=0.13.6",
    "mnemonic>=0.21",
    "pydantic>=2.11.3",
    "tomli>=2.2.1",
    "web3>=7.10.0",
    "flwr[simulation]>=1.17.0",
    "numpy>=1.26.4",
    "dotenv>=0.9.9",
    "typer>=0.12.5",
    "brotli>=1.1.0",
    "zstandard>=0.23.0",
    "eth-tester>=0.13.0b1",
<<<<<<< HEAD
    "pyee>=13.0.0",
=======
    "mlflow>=3.3.2",
    "polars>=1.33.1",
>>>>>>> dd704dc8
]

[project.scripts]
rzmnd = "rizemind.cli:rzmnd"

[dependency-groups]
dev = ["pytest>=8.3.5", "ruff>=0.11.4"]
docs = [
    "myst-parser>=4.0.1",
    "pygments>=2.19.1",
    "sphinx>=8.2.3",
    "sphinx-autobuild>=2024.10.3",
    "sphinx-book-theme>=1.1.4",
    "sphinx-copybutton>=0.5.2",
]
ml = [
    "flwr[simulation]>=1.17.0",
    "flwr-datasets[vision]>=0.5.0",
    "ray>=2.0.0",
    "opacus>=1.5.3",
    "torch>=2.6.0",
    "torchvision>=0.21.0"
]

[tool.hatch.version]
source = "uv-dynamic-versioning"

[tool.uv-dynamic-versioning]
fallback-version = "0.0.0"

[tool.hatch.build.targets.sdist]
include = ["src/py/rizemind"]

[tool.hatch.build.targets.wheel]
include = ["src/py/rizemind"]

[tool.hatch.build.targets.wheel.sources]
"src/py/rizemind" = "rizemind"

[tool.pytest.ini_options]
minversion = "6.2"
testpaths = ["src/py", "tests"]
filterwarnings = "ignore::DeprecationWarning"
pythonpath = ["."]

[tool.ruff]
exclude = [
    ".bzr",
    ".direnv",
    ".eggs",
    ".git",
    ".git-rewrite",
    ".hg",
    ".ipynb_checkpoints",
    ".mypy_cache",
    ".nox",
    ".pants.d",
    ".pyenv",
    ".pytest_cache",
    ".pytype",
    ".ruff_cache",
    ".svn",
    ".tox",
    ".venv",
    ".vscode",
    "__pypackages__",
    "_build",
    "buck-out",
    "build",
    "dist",
    "node_modules",
    "site-packages",
    "venv",
]
line-length = 88
indent-width = 4
target-version = "py312"
preview = false

[tool.ruff.lint]
select = ["E4", "E7", "E9", "F", "I", "RUF001", "RUF002", "RUF003", "UP"]
ignore = ["UP047"]
allowed-confusables = []
fixable = ["ALL"]
unfixable = []
dummy-variable-rgx = "^(_+|(_+[a-zA-Z0-9_]*[a-zA-Z0-9]+?))$"
explicit-preview-rules = true

[tool.ruff.format]
quote-style = "double"
indent-style = "space"
skip-magic-trailing-comma = false
line-ending = "auto"
docstring-code-format = true
docstring-code-line-length = "dynamic"

[tool.uv.sources]
rizemind = { workspace = true }

[tool.uv.workspace]
members = [
    "examples/rizenet_testnet",
    "examples/torch_basic",
    "examples/torch_diff_privacy",
    "examples/torch_dyn_diff_privacy_shapley",
    "examples/torch_shapley",
    "examples/workflow"
]<|MERGE_RESOLUTION|>--- conflicted
+++ resolved
@@ -22,12 +22,9 @@
     "brotli>=1.1.0",
     "zstandard>=0.23.0",
     "eth-tester>=0.13.0b1",
-<<<<<<< HEAD
     "pyee>=13.0.0",
-=======
     "mlflow>=3.3.2",
     "polars>=1.33.1",
->>>>>>> dd704dc8
 ]
 
 [project.scripts]
